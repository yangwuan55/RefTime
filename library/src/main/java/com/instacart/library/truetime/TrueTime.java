package com.instacart.library.truetime;

import android.content.Context;
import android.os.SystemClock;

import java.io.IOException;
import java.util.Date;

public class TrueTime {

    private static final String TAG = TrueTime.class.getSimpleName();

    private static final TrueTime INSTANCE = new TrueTime();
    private static final SntpClient SNTP_CLIENT = new SntpClient();
    private static final DiskCacheClient DISK_CACHE_CLIENT = new DiskCacheClient();

    private static int _udpSocketTimeoutInMillis = 30_000;

    private String _ntpHost = "1.us.pool.ntp.org";

    /**
     * @return Date object that returns the current time in the default Timezone
     */
    public static Date now() {
        if (!isInitialized()) {
            throw new IllegalStateException("You need to call init() on TrueTime at least once.");
        }

        long cachedSntpTime = _getCachedSntpTime();
        long cachedDeviceUptime = _getCachedDeviceUptime();
        long deviceUptime = SystemClock.elapsedRealtime();
        long now = cachedSntpTime + (deviceUptime - cachedDeviceUptime);

        return new Date(now);
    }

    public static boolean isInitialized() {
        return SNTP_CLIENT.wasInitialized() || DISK_CACHE_CLIENT.isTrueTimeCachedFromAPreviousBoot();
    }

    public static TrueTime build() {
        return INSTANCE;
    }

    public static void clearCachedInfo(Context context) {
        DISK_CACHE_CLIENT.clearCachedInfo(context);
    }

    public void initialize() throws IOException {
        initialize(_ntpHost);
        cacheTrueTimeInfo();
    }

    /**
     * Cache TrueTime initialization information in SharedPreferences
     * This can help avoid additional TrueTime initialization on app kills
     */
    public synchronized TrueTime withSharedPreferences(Context context) {
        DISK_CACHE_CLIENT.enableDiskCaching(context);
        return INSTANCE;
    }

    public synchronized TrueTime withConnectionTimeout(int timeoutInMillis) {
        _udpSocketTimeoutInMillis = timeoutInMillis;
        return INSTANCE;
    }

    public synchronized TrueTime withNtpHost(String ntpHost) {
        _ntpHost = ntpHost;
        return INSTANCE;
    }

<<<<<<< HEAD
    // -----------------------------------------------------------------------------------

    protected void initialize(String ntpHost) throws IOException {
        if (isInitialized()) {
            Log.i(TAG, "---- TrueTime already initialized from previous boot/init");
            return;
=======
    public synchronized TrueTime withLoggingEnabled(boolean isLoggingEnabled) {
        TrueLog.setLoggingEnabled(isLoggingEnabled);
        return INSTANCE;
    }

    public void initialize() {
        SntpClient sntpClient = new SntpClient();

        try {
            sntpClient.requestTime(INSTANCE._ntpHost, INSTANCE.udpSocketTimeoutInMillis);
            TrueLog.i(TAG, "---- SNTP request successful");
            setSntpClient(sntpClient);
        } catch (IOException e) {
            TrueLog.e(TAG, "TrueTime initialization failed", new Throwable(e));
            _sntpInitialized = false;
>>>>>>> 511b64e1
        }
        SNTP_CLIENT.requestTime(ntpHost, _udpSocketTimeoutInMillis);
    }

    protected synchronized static void cacheTrueTimeInfo() {
        if (!SNTP_CLIENT.wasInitialized()) {
            Log.i(TAG, "---- SNTP client not available. not caching TrueTime info in disk");
            return;
        }

        DISK_CACHE_CLIENT.cacheTrueTimeInfo(SNTP_CLIENT);
    }

    private static long _getCachedDeviceUptime() {
        long cachedDeviceUptime = SNTP_CLIENT.wasInitialized()
                                  ? SNTP_CLIENT.getCachedDeviceUptime()
                                  : DISK_CACHE_CLIENT.getCachedDeviceUptime();

        if (cachedDeviceUptime == 0L) {
            throw new RuntimeException("expected SNTP time from last boot to be cached. couldn't find it.");
        }

        return cachedDeviceUptime;
    }

    private static long _getCachedSntpTime() {
        long cachedSntpTime = SNTP_CLIENT.wasInitialized()
                              ? SNTP_CLIENT.getCachedSntpTime()
                              : DISK_CACHE_CLIENT.getCachedSntpTime();

        if (cachedSntpTime == 0L) {
            throw new RuntimeException("expected SNTP time from last boot to be cached. couldn't find it.");
        }

        return cachedSntpTime;
    }
}<|MERGE_RESOLUTION|>--- conflicted
+++ resolved
@@ -2,7 +2,6 @@
 
 import android.content.Context;
 import android.os.SystemClock;
-
 import java.io.IOException;
 import java.util.Date;
 
@@ -70,37 +69,24 @@
         return INSTANCE;
     }
 
-<<<<<<< HEAD
-    // -----------------------------------------------------------------------------------
-
-    protected void initialize(String ntpHost) throws IOException {
-        if (isInitialized()) {
-            Log.i(TAG, "---- TrueTime already initialized from previous boot/init");
-            return;
-=======
     public synchronized TrueTime withLoggingEnabled(boolean isLoggingEnabled) {
         TrueLog.setLoggingEnabled(isLoggingEnabled);
         return INSTANCE;
     }
 
-    public void initialize() {
-        SntpClient sntpClient = new SntpClient();
+    // -----------------------------------------------------------------------------------
 
-        try {
-            sntpClient.requestTime(INSTANCE._ntpHost, INSTANCE.udpSocketTimeoutInMillis);
-            TrueLog.i(TAG, "---- SNTP request successful");
-            setSntpClient(sntpClient);
-        } catch (IOException e) {
-            TrueLog.e(TAG, "TrueTime initialization failed", new Throwable(e));
-            _sntpInitialized = false;
->>>>>>> 511b64e1
+    protected void initialize(String ntpHost) throws IOException {
+        if (isInitialized()) {
+            TrueLog.i(TAG, "---- TrueTime already initialized from previous boot/init");
+            return;
         }
         SNTP_CLIENT.requestTime(ntpHost, _udpSocketTimeoutInMillis);
     }
 
     protected synchronized static void cacheTrueTimeInfo() {
         if (!SNTP_CLIENT.wasInitialized()) {
-            Log.i(TAG, "---- SNTP client not available. not caching TrueTime info in disk");
+            TrueLog.i(TAG, "---- SNTP client not available. not caching TrueTime info in disk");
             return;
         }
 
