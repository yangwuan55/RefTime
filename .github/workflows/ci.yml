name: CI
on: [pull_request, push]
jobs:
  build:
    runs-on: ubuntu-latest
    strategy:
      fail-fast: false
    steps:
      - name: Checkout the code
<<<<<<< HEAD
        uses: actions/checkout@v2
      - name: Spotless checks
        run: ./gradlew spotlessCheck --stacktrace
=======
        uses: actions/checkout@v3
>>>>>>> ef872b72
      - name: Build the app
        run: ./gradlew build<|MERGE_RESOLUTION|>--- conflicted
+++ resolved
@@ -7,12 +7,8 @@
       fail-fast: false
     steps:
       - name: Checkout the code
-<<<<<<< HEAD
-        uses: actions/checkout@v2
+        uses: actions/checkout@v3
       - name: Spotless checks
         run: ./gradlew spotlessCheck --stacktrace
-=======
-        uses: actions/checkout@v3
->>>>>>> ef872b72
       - name: Build the app
         run: ./gradlew build