package com.instacart.library.sample;

import android.os.Bundle;
import android.support.v7.app.AppCompatActivity;
import android.widget.Button;
import android.widget.TextView;
import android.widget.Toast;
import butterknife.Bind;
import butterknife.ButterKnife;
import butterknife.OnClick;

import com.instacart.library.truetime.TrueLog;
import com.instacart.library.truetime.TrueTime;
import com.instacart.library.truetime.extensionrx.TrueTimeRx;
import java.text.DateFormat;
import java.text.SimpleDateFormat;
import java.util.Arrays;
import java.util.Date;
import java.util.List;
import java.util.Locale;
import java.util.TimeZone;
import rx.android.schedulers.AndroidSchedulers;
import rx.functions.Action0;
import rx.functions.Action1;
import rx.schedulers.Schedulers;

public class Sample2Activity
      extends AppCompatActivity {

    private static final String TAG = Sample2Activity.class.getSimpleName();

    @Bind(R.id.tt_btn_refresh) Button refreshBtn;
    @Bind(R.id.tt_time_gmt) TextView timeGMT;
    @Bind(R.id.tt_time_pst) TextView timePST;
    @Bind(R.id.tt_time_device) TextView timeDeviceTime;

    @Override
    protected void onCreate(Bundle savedInstanceState) {
        super.onCreate(savedInstanceState);
        setContentView(R.layout.activity_sample);

        ButterKnife.bind(this);
        refreshBtn.setEnabled(false);

        List<String> ntpHosts = Arrays.asList("time.apple.com",
                                              "0.north-america.pool.ntp.org",
                                              "1.north-america.pool.ntp.org",
                                              "2.north-america.pool.ntp.org",
                                              "3.north-america.pool.ntp.org",
                                              "0.us.pool.ntp.org",
                                              "1.us.pool.ntp.org");
        //TrueTimeRx.clearCachedInfo(this);

        TrueTimeRx.build()
              .withConnectionTimeout(31_428)
              .withRetryCount(100)
              .withSharedPreferences(this)
              .initialize(ntpHosts)
              .subscribeOn(Schedulers.io())
              .observeOn(AndroidSchedulers.mainThread())
              .subscribe(new Action1<Date>() {
                  @Override
                  public void call(Date date) {
                      onBtnRefresh();
                  }
              }, new Action1<Throwable>() {
                  @Override
                  public void call(Throwable throwable) {
                      TrueLog.e(TAG, "something went wrong when trying to initialize TrueTime", throwable);
                  }
              }, new Action0() {
                  @Override
                  public void call() {
                      refreshBtn.setEnabled(true);
                  }
              });
    }

    @OnClick(R.id.tt_btn_refresh)
    public void onBtnRefresh() {
<<<<<<< HEAD
        if (!TrueTimeRx.isInitialized()) {
            Toast.makeText(this, "Sorry TrueTime not yet initialized.", Toast.LENGTH_SHORT).show();
            return;
        }

        Date trueTime = TrueTime.now();
        Date deviceTime = new Date();

        Log.d("kg",
              String.format(" [trueTime: %d] [devicetime: %d] [drift_sec: %f]",
                            trueTime.getTime(),
                            deviceTime.getTime(),
                            (trueTime.getTime() - deviceTime.getTime()) / 1000F));

        timeGMT.setText(getString(R.string.tt_time_gmt,
                                  _formatDate(trueTime, "yyyy-MM-dd HH:mm:ss", TimeZone.getTimeZone("GMT"))));
        timePST.setText(getString(R.string.tt_time_pst,
                                  _formatDate(trueTime, "yyyy-MM-dd HH:mm:ss", TimeZone.getTimeZone("GMT-07:00"))));
        timeDeviceTime.setText(getString(R.string.tt_time_device,
                                         _formatDate(deviceTime, "yyyy-MM-dd HH:mm:ss", TimeZone.getTimeZone("GMT-07:00"))));
=======
        TrueLog.d("kg", String.format(" [now: %d] [new Date: %d]", TrueTime.now().getTime(), new Date().getTime()));
        timePST.setText(_formatDate(TrueTime.now(), "yyyy-MM-dd HH:mm:ss", TimeZone.getTimeZone("GMT-07:00")) +
                        " [PST]");
        timeGMT.setText(_formatDate(TrueTime.now(), "yyyy-MM-dd HH:mm:ss", TimeZone.getTimeZone("GMT")) + " [GMT]");
>>>>>>> 511b64e1
    }

    private String _formatDate(Date date, String pattern, TimeZone timeZone) {
        DateFormat format = new SimpleDateFormat(pattern, Locale.ENGLISH);
        format.setTimeZone(timeZone);
        return format.format(date);
    }
}<|MERGE_RESOLUTION|>--- conflicted
+++ resolved
@@ -8,7 +8,6 @@
 import butterknife.Bind;
 import butterknife.ButterKnife;
 import butterknife.OnClick;
-
 import com.instacart.library.truetime.TrueLog;
 import com.instacart.library.truetime.TrueTime;
 import com.instacart.library.truetime.extensionrx.TrueTimeRx;
@@ -78,7 +77,6 @@
 
     @OnClick(R.id.tt_btn_refresh)
     public void onBtnRefresh() {
-<<<<<<< HEAD
         if (!TrueTimeRx.isInitialized()) {
             Toast.makeText(this, "Sorry TrueTime not yet initialized.", Toast.LENGTH_SHORT).show();
             return;
@@ -87,7 +85,7 @@
         Date trueTime = TrueTime.now();
         Date deviceTime = new Date();
 
-        Log.d("kg",
+        TrueLog.d("kg",
               String.format(" [trueTime: %d] [devicetime: %d] [drift_sec: %f]",
                             trueTime.getTime(),
                             deviceTime.getTime(),
@@ -99,12 +97,6 @@
                                   _formatDate(trueTime, "yyyy-MM-dd HH:mm:ss", TimeZone.getTimeZone("GMT-07:00"))));
         timeDeviceTime.setText(getString(R.string.tt_time_device,
                                          _formatDate(deviceTime, "yyyy-MM-dd HH:mm:ss", TimeZone.getTimeZone("GMT-07:00"))));
-=======
-        TrueLog.d("kg", String.format(" [now: %d] [new Date: %d]", TrueTime.now().getTime(), new Date().getTime()));
-        timePST.setText(_formatDate(TrueTime.now(), "yyyy-MM-dd HH:mm:ss", TimeZone.getTimeZone("GMT-07:00")) +
-                        " [PST]");
-        timeGMT.setText(_formatDate(TrueTime.now(), "yyyy-MM-dd HH:mm:ss", TimeZone.getTimeZone("GMT")) + " [GMT]");
->>>>>>> 511b64e1
     }
 
     private String _formatDate(Date date, String pattern, TimeZone timeZone) {
