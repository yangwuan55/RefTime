# TrueTime for Android

SNTP client for Android. Calculate the date and time "now" impervious to manual changes to device clock time.

In certain applications it becomes important to get the real or "true" date and time. On most devices, if the clock has been changed manually, then a `new Date()` instance gives you a time impacted by local settings.

Users may do this for a variety of reasons, like being in different timezones, trying to be punctual and setting their clocks 5 – 10 minutes early, etc. Your application or service may want a date that is unaffected by these changes and reliable as a source of truth. TrueTime gives you that.

# How is TrueTime calculated?

It's pretty simple actually. We make a request to an NTP server that gives us the actual time. We then establish the delta between device uptime and uptime at the time of the network response. Each time "now" is requested subsequently, we account for that offset and return a corrected `Date` object.

You can read more of the juicy details in this [blog post]().

# Installation

We use [Jitpack](https://jitpack.io) to host the library.

Add this to your application's `build.gradle` file:

```
repositories {
    maven {
        url "https://jitpack.io"
    }
}

dependencies {
    // ...
    compile 'com.github.instacart.truetime-android:library-extension-rx:1.0'

    // or if you want the vanilla version of Truetime:
    compile 'com.github.instacart.truetime-android:library:1.0'
}
```

# Usage

# Vanilla version

Importing `'com.github.instacart.truetime-android:library:<release-version>'` should be sufficient for this.

```
  TrueTime.build().initialize();
```

`initialize` must be run on a background thread. If you run it on the main thread, you will get a [`NetworkOnMainThreadException`](https://developer.android.com/reference/android/os/NetworkOnMainThreadException.html)

You can then use:

```
  Date noReallyThisIsTheTrueDateAndTime = TrueTime.now();
```

... #winning

Note: while the `IOException` is caught, we initialize an internal boolean flag that tells us if the call was a success. If the UDP call didn't go through, when you call `TrueTime.now()` it will throw an `IllegalStateException`.

## Rx-ified Version

If you're down to using [RxJava](https://github.com/ReactiveX/RxJava) then there's a niftier `initialize()` api that takes in the pool of hosts you want to query.

```
  List<String> ntpHosts = Arrays.asList("0.north-america.pool.ntp.org",
                                        "1.north-america.pool.ntp.org");
  TrueTimeRx.build()
            .initialize(ntpHosts)
            .subscribeOn(Schedulers.io())
            .subscribe(new Action1<Void>() {
                @Override
                public void call(Void dummy) {
                    Log.v(TAG, "TrueTime was initialized and we have a time");
                }
            }, new Action1<Throwable>() {
                @Override
                public void call(Throwable throwable) {
                    throwable.printStackTrace();
                }
            });
```

Now, as before:

```
  TrueTimeRx.now(); // return a Date object with the "true" time.
```

### What is nifty about the Rx version?

* it can take in multiple SNTP hosts to shoot out the UDP request
* those UDP requests are executed in parallel (with a limit of 3 parallel calls)
* if one of the SNTP requests fail, we retry the failed request (alone) 5 times
* as soon as we hear back from any of the hosts, we immediately take that and terminate the rest of the requests


## Notes/tips:

* You want to `initialize` only once per device restart. This means as long as your device is not restarted, TrueTime needs to be initialized only once.
* Preferable use dependency injection (like [Dagger](http://square.github.io/dagger/)) and create a TrueTime @Singleton object
<<<<<<< HEAD
* TrueTime was built to be accurate "enough", hence the use of [SNTP](https://en.wikipedia.org/wiki/Network_Time_Protocol#SNTP). If you need exact millisecond accuracy then you probably want [NTP](https://www.meinbergglobal.com/english/faq/faq_37.htm) (i.e. SNTP + statistical analysis to ensure the reference time is exactly correct). TrueTime provides the building blocks for this. We welcome PRs if you think you can do this with TrueTimeRx pretty easily :).
=======
* TrueTime was built to be accurate "enough", hence the use of [SNTP](https://en.wikipedia.org/wiki/Network_Time_Protocol#SNTP). If you need exact millisecond accuracy then you probably want [NTP](https://www.meinbergglobal.com/english/faq/faq_37.htm) (i.e. SNTP + statistical analysis to ensure the reference time is exactly correct). TrueTime provides the building blocks for this. We welcome PRs if you think you can do this with TrueTime(Rx) pretty easily :).
>>>>>>> b80eb051

# License

```
Licensed under the Apache License, Version 2.0 (the "License");
you may not use this file except in compliance with the License.
You may obtain a copy of the License at

   http://www.apache.org/licenses/LICENSE-2.0

Unless required by applicable law or agreed to in writing, software
distributed under the License is distributed on an "AS IS" BASIS,
WITHOUT WARRANTIES OR CONDITIONS OF ANY KIND, either express or implied.
See the License for the specific language governing permissions and
limitations under the License.
```<|MERGE_RESOLUTION|>--- conflicted
+++ resolved
@@ -97,11 +97,7 @@
 
 * You want to `initialize` only once per device restart. This means as long as your device is not restarted, TrueTime needs to be initialized only once.
 * Preferable use dependency injection (like [Dagger](http://square.github.io/dagger/)) and create a TrueTime @Singleton object
-<<<<<<< HEAD
-* TrueTime was built to be accurate "enough", hence the use of [SNTP](https://en.wikipedia.org/wiki/Network_Time_Protocol#SNTP). If you need exact millisecond accuracy then you probably want [NTP](https://www.meinbergglobal.com/english/faq/faq_37.htm) (i.e. SNTP + statistical analysis to ensure the reference time is exactly correct). TrueTime provides the building blocks for this. We welcome PRs if you think you can do this with TrueTimeRx pretty easily :).
-=======
 * TrueTime was built to be accurate "enough", hence the use of [SNTP](https://en.wikipedia.org/wiki/Network_Time_Protocol#SNTP). If you need exact millisecond accuracy then you probably want [NTP](https://www.meinbergglobal.com/english/faq/faq_37.htm) (i.e. SNTP + statistical analysis to ensure the reference time is exactly correct). TrueTime provides the building blocks for this. We welcome PRs if you think you can do this with TrueTime(Rx) pretty easily :).
->>>>>>> b80eb051
 
 # License
 
